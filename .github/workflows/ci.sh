--- conflicted
+++ resolved
@@ -38,9 +38,8 @@
     "${CARGO}" test --target "${TARGET}" --no-default-features --features io_uring,ci
     "${CARGO}" test --target "${TARGET}" --no-default-features --features io_uring,ci --release
     cd "${PROJECT_DIR}"/open-coroutine
-<<<<<<< HEAD
-    "${CARGO}" test --target "${TARGET}" --no-default-features --features io_uring
-    "${CARGO}" test --target "${TARGET}" --no-default-features --features io_uring --release
+    "${CARGO}" test --target "${TARGET}" --no-default-features --features io_uring,ci
+    "${CARGO}" test --target "${TARGET}" --no-default-features --features io_uring,ci --release
 fi
 
 # test IOCP
@@ -51,8 +50,4 @@
     cd "${PROJECT_DIR}"/open-coroutine
     "${CARGO}" test --target "${TARGET}" --no-default-features --features iocp
     "${CARGO}" test --target "${TARGET}" --no-default-features --features iocp --release
-=======
-    "${CARGO}" test --target "${TARGET}" --no-default-features --features io_uring,ci
-    "${CARGO}" test --target "${TARGET}" --no-default-features --features io_uring,ci --release
->>>>>>> bcfb4b7e
 fi