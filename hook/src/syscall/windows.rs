--- conflicted
+++ resolved
@@ -78,75 +78,6 @@
     impl_hook!("ws2_32.dll", RECV, recv(fd: SOCKET, buf: PSTR, len: c_int, flags: SEND_RECV_FLAGS) -> c_int);
     impl_hook!("ws2_32.dll", SEND, send(fd: SOCKET, buf: PCSTR, len: c_int, flags: SEND_RECV_FLAGS) -> c_int);
     impl_hook!("ws2_32.dll", SHUTDOWN, shutdown(fd: SOCKET, how: WINSOCK_SHUTDOWN_HOW) -> c_int);
-<<<<<<< HEAD
-    impl_hook!("ws2_32.dll", SOCKET, socket(
-        domain: c_int,
-        ty: WINSOCK_SOCKET_TYPE,
-        protocol: IPPROTO
-    ) -> SOCKET);
-    impl_hook!("ws2_32.dll", SETSOCKOPT, setsockopt(
-        socket: SOCKET,
-        level: c_int,
-        name: c_int,
-        value: PSTR,
-        option_len: c_int
-    ) -> c_int);
-    impl_hook!("ws2_32.dll", WSARECV, WSARecv(
-        fd: SOCKET,
-        buf: *const WSABUF,
-        dwbuffercount: c_uint,
-        lpnumberofbytesrecvd: *mut c_uint,
-        lpflags : *mut c_uint,
-        lpoverlapped: *mut OVERLAPPED,
-        lpcompletionroutine : LPWSAOVERLAPPED_COMPLETION_ROUTINE
-    ) -> c_int);
-    impl_hook!("ws2_32.dll", WSASEND, WSASend(
-        fd: SOCKET,
-        buf: *const WSABUF,
-        dwbuffercount: c_uint,
-        lpnumberofbytesrecvd: *mut c_uint,
-        dwflags : c_uint,
-        lpoverlapped: *mut OVERLAPPED,
-        lpcompletionroutine : LPWSAOVERLAPPED_COMPLETION_ROUTINE
-    ) -> c_int);
-    impl_hook!("ws2_32.dll", WSASOCKETW, WSASocketW(
-        domain: c_int,
-        ty: WINSOCK_SOCKET_TYPE,
-        protocol: IPPROTO,
-        lpprotocolinfo: *const WSAPROTOCOL_INFOW,
-        g: c_uint,
-        dw_flags: c_uint
-    ) -> SOCKET);
-    impl_hook!("ws2_32.dll", SELECT, select(
-        nfds: c_int,
-        readfds: *mut FD_SET,
-        writefds: *mut FD_SET,
-        errorfds: *mut FD_SET,
-        timeout: *mut TIMEVAL
-    ) -> c_int);
-    impl_hook!("ws2_32.dll", WSAPOLL, WSAPoll(
-        fds: *mut WSAPOLLFD,
-        nfds: c_uint,
-        timeout: c_int
-    ) -> c_int);
-    #[cfg(not(feature = "iocp"))]
-    impl_hook!("kernel32.dll", SLEEP, Sleep(dw_milliseconds: u32) -> ());
-    impl_hook!("kernel32.dll", CREATEFILEW, CreateFileW(
-        lpfilename: PCWSTR,
-        dwdesiredaccess: c_uint,
-        dwsharemode: FILE_SHARE_MODE,
-        lpsecurityattributes: *const SECURITY_ATTRIBUTES,
-        dwcreationdisposition: FILE_CREATION_DISPOSITION,
-        dwflagsandattributes: FILE_FLAGS_AND_ATTRIBUTES,
-        htemplatefile: HANDLE
-    ) -> HANDLE);
-    impl_hook!("kernel32.dll", SETFILEPOINTEREX, SetFilePointerEx(
-        hfile: HANDLE,
-        lidistancetomove: c_longlong,
-        lpnewfilepointer : *mut c_longlong,
-        dwmovemethod : SET_FILE_POINTER_MOVE_METHOD
-    ) -> BOOL);
-=======
     impl_hook!("ws2_32.dll", SOCKET, socket(domain: c_int, ty: WINSOCK_SOCKET_TYPE, protocol: IPPROTO) -> SOCKET);
     impl_hook!("ws2_32.dll", SETSOCKOPT, setsockopt(socket: SOCKET, level: c_int, name: c_int, value: PSTR, option_len: c_int) -> c_int);
     impl_hook!("ws2_32.dll", WSARECV, WSARecv(fd: SOCKET, buf: *const WSABUF, dwbuffercount: c_uint, lpnumberofbytesrecvd: *mut c_uint, lpflags: *mut c_uint, lpoverlapped: *mut OVERLAPPED, lpcompletionroutine: LPWSAOVERLAPPED_COMPLETION_ROUTINE) -> c_int);
@@ -154,7 +85,6 @@
     impl_hook!("ws2_32.dll", WSASOCKETW, WSASocketW(domain: c_int, ty: WINSOCK_SOCKET_TYPE, protocol: IPPROTO, lpprotocolinfo: *const WSAPROTOCOL_INFOW, g: c_uint, dw_flags: c_uint) -> SOCKET);
     impl_hook!("ws2_32.dll", SELECT, select(nfds: c_int, readfds: *mut FD_SET, writefds: *mut FD_SET, errorfds: *mut FD_SET, timeout: *mut TIMEVAL) -> c_int);
     impl_hook!("ws2_32.dll", WSAPOLL, WSAPoll(fds: *mut WSAPOLLFD, nfds: c_uint, timeout: c_int) -> c_int);
->>>>>>> bcfb4b7e
     // NOTE: unhook WaitOnAddress due to stack overflow or bug
     // impl_hook!("api-ms-win-core-synch-l1-2-0.dll", WAITONADDRESS, WaitOnAddress(address: *const c_void, compareaddress: *const c_void, addresssize: usize, dwmilliseconds: c_uint) -> BOOL);
 
