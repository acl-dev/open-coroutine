--- conflicted
+++ resolved
@@ -5,20 +5,18 @@
 use crate::{error, info};
 use once_cell::sync::OnceCell;
 use std::collections::VecDeque;
-<<<<<<< HEAD
-use std::ffi::c_int;
-#[cfg(any(
-    all(target_os = "linux", feature = "io_uring"),
-    all(windows, feature = "iocp")
-))]
-use std::ffi::c_longlong;
-=======
 use std::ffi::{c_int, c_longlong};
->>>>>>> bcfb4b7e
 use std::io::{Error, ErrorKind};
 use std::sync::atomic::{AtomicUsize, Ordering};
 use std::sync::{Arc, Condvar, Mutex};
 use std::time::Duration;
+
+cfg_if::cfg_if! {
+    if #[cfg(all(target_os = "linux", feature = "io_uring"))] {
+        use libc::{epoll_event, iovec, mode_t, msghdr, off_t, size_t, sockaddr, socklen_t};
+        use std::ffi::{c_char, c_uint, c_void};
+    }
+}
 
 cfg_if::cfg_if! {
     if #[cfg(all(windows, feature = "iocp"))] {
@@ -31,39 +29,18 @@
     }
 }
 
-cfg_if::cfg_if! {
-    if #[cfg(all(target_os = "linux", feature = "io_uring"))] {
-<<<<<<< HEAD
-        use libc::{epoll_event, iovec, msghdr, off_t, size_t, sockaddr, socklen_t};
-        use std::ffi::c_void;
-=======
-        use libc::{epoll_event, iovec, mode_t, msghdr, off_t, size_t, sockaddr, socklen_t};
-        use std::ffi::{c_char, c_uint, c_void};
->>>>>>> bcfb4b7e
-    }
-}
-
 /// 做C兼容时会用到
 pub type UserFunc = extern "C" fn(usize) -> usize;
 
 mod selector;
 
-<<<<<<< HEAD
-#[allow(
-    clippy::cast_possible_truncation,
-    clippy::cast_sign_loss,
-    clippy::too_many_arguments
-)]
+#[allow(clippy::too_many_arguments)]
+#[cfg(all(target_os = "linux", feature = "io_uring"))]
 #[cfg(any(
     all(target_os = "linux", feature = "io_uring"),
     all(windows, feature = "iocp")
 ))]
 pub(crate) mod operator;
-=======
-#[allow(clippy::too_many_arguments)]
-#[cfg(all(target_os = "linux", feature = "io_uring"))]
-mod operator;
->>>>>>> bcfb4b7e
 
 #[allow(missing_docs)]
 pub mod event_loop;
@@ -314,7 +291,10 @@
 impl_io_uring!(writev(fd: c_int, iov: *const iovec, iovcnt: c_int) -> ssize_t);
 impl_io_uring!(pwritev(fd: c_int, iov: *const iovec, iovcnt: c_int, offset: off_t) -> ssize_t);
 impl_io_uring!(sendmsg(fd: c_int, msg: *const msghdr, flags: c_int) -> ssize_t);
-<<<<<<< HEAD
+impl_io_uring!(fsync(fd: c_int) -> c_int);
+impl_io_uring!(mkdirat(dirfd: c_int, pathname: *const c_char, mode: mode_t) -> c_int);
+impl_io_uring!(renameat(olddirfd: c_int, oldpath: *const c_char, newdirfd: c_int, newpath: *const c_char) -> c_int);
+impl_io_uring!(renameat2(olddirfd: c_int, oldpath: *const c_char, newdirfd: c_int, newpath: *const c_char, flags: c_uint) -> c_int);
 
 macro_rules! impl_iocp {
     ( $syscall: ident($($arg: ident : $arg_type: ty),*) -> $result: ty ) => {
@@ -335,10 +315,4 @@
 impl_iocp!(recv(fd: SOCKET, buf: PSTR, len: c_int, flags: SEND_RECV_FLAGS) -> c_int);
 impl_iocp!(WSARecv(fd: SOCKET, buf: *const WSABUF, dwbuffercount: c_uint, lpnumberofbytesrecvd: *mut c_uint, lpflags : *mut c_uint, lpoverlapped: *mut OVERLAPPED, lpcompletionroutine : LPWSAOVERLAPPED_COMPLETION_ROUTINE) -> c_int);
 impl_iocp!(send(fd: SOCKET, buf: PCSTR, len: c_int, flags: SEND_RECV_FLAGS) -> c_int);
-impl_iocp!(WSASend(fd: SOCKET, buf: *const WSABUF, dwbuffercount: c_uint, lpnumberofbytesrecvd: *mut c_uint, dwflags : c_uint, lpoverlapped: *mut OVERLAPPED, lpcompletionroutine : LPWSAOVERLAPPED_COMPLETION_ROUTINE) -> c_int);
-=======
-impl_io_uring!(fsync(fd: c_int) -> c_int);
-impl_io_uring!(mkdirat(dirfd: c_int, pathname: *const c_char, mode: mode_t) -> c_int);
-impl_io_uring!(renameat(olddirfd: c_int, oldpath: *const c_char, newdirfd: c_int, newpath: *const c_char) -> c_int);
-impl_io_uring!(renameat2(olddirfd: c_int, oldpath: *const c_char, newdirfd: c_int, newpath: *const c_char, flags: c_uint) -> c_int);
->>>>>>> bcfb4b7e
+impl_iocp!(WSASend(fd: SOCKET, buf: *const WSABUF, dwbuffercount: c_uint, lpnumberofbytesrecvd: *mut c_uint, dwflags : c_uint, lpoverlapped: *mut OVERLAPPED, lpcompletionroutine : LPWSAOVERLAPPED_COMPLETION_ROUTINE) -> c_int);