--- conflicted
+++ resolved
@@ -143,7 +143,7 @@
 
     unsafe fn crate_client() {
         //等服务端起来
-        std::thread::sleep(Duration::from_secs(3));
+        std::thread::sleep(Duration::from_secs(1));
         let mut data: [u8; 512] = std::mem::zeroed();
         data[511] = b'\n';
         let mut buffer: Vec<u8> = Vec::with_capacity(512);
@@ -175,12 +175,7 @@
         unsafe {
             let handle = std::thread::spawn(|| crate_server());
             crate_client();
-<<<<<<< HEAD
-            //fixme 这里有个系统调用被Monitor发送的signal打断了，不知道是哪个系统调用
-            let _ = handle.join();
-=======
             handle.join().expect("server has exception");
->>>>>>> a772fee4
         }
     }
 }