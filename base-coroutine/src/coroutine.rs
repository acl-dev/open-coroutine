--- conflicted
+++ resolved
@@ -6,7 +6,6 @@
 use crate::stack::ProtectedFixedSizeStack;
 use crate::stack::StackError::{ExceedsMaximumSize, IoError};
 use std::cell::RefCell;
-use std::io::{Error, ErrorKind};
 use std::marker::PhantomData;
 use std::os::raw::c_void;
 
@@ -205,13 +204,8 @@
         size: usize,
     ) -> std::io::Result<Self> {
         let stack = ProtectedFixedSizeStack::new(size).map_err(|e| match e {
-<<<<<<< HEAD
-            ExceedsMaximumSize(size) => Error::new(
-                ErrorKind::Other,
-=======
             ExceedsMaximumSize(size) => std::io::Error::new(
                 std::io::ErrorKind::Other,
->>>>>>> a772fee4
                 "Requested more than max size of ".to_owned()
                     + &size.to_string()
                     + " bytes for a stack",
